--- conflicted
+++ resolved
@@ -79,29 +79,7 @@
 ATIS {Airfield} {ATIS Frequency}[, OPTION {VALUE}]*
 ```
 
-<<<<<<< HEAD
-Examples:
-
-```
-ATIS Kutaisi 251.000
-ATIS Batumi 131.5
-ATIS Senaki-Kolkhi 145
-```
-
-This method uses the default voice, which can be changed in the mod options.
-
-#### Using Static Units
-
-Add a static unit per ATIS station to the mission, e.g. a communication tower (the kind of static unit doesn't matter though). The key to get ATIS working, is to name the static unit using the following pattern:
-
-(`{}` denotes a part that has to be replaced with a proper value and `[]` denotes an optional part)
-
-```
-ATIS {Airfield} {ATIS Frequency}[, TRAFFIC {TRAFFIC Frequency}][, VOICE {VOICE NAME}][, INFO {OVERRIDE INFO LETTER}][, ACTIVE {ACTIVE RUNWAY OVERRIDE}]
-```
-=======
 Available settings:
->>>>>>> 5264b96b
 
 - `VOICE {VOICE NAME}`: Set the TTS provider and voice to be used for this station. If not provided, the TTS provider and voice defaults to the one set up in the DCS special settings. Available voices are:
   - Windows: `WIN` or `WIN:voice` (Where voice depends on the installed voices on your system. Tip: if you don't know which voices are installed, set anything, start your mission and look into the DATIS logs to see a list of available voices)
