use std::cell::RefCell;
use std::io::{self, BufRead, BufReader, Cursor, Write};
use std::net::TcpStream;
use std::time::{Duration, Instant};
use std::{fmt, thread};

use byteorder::{LittleEndian, WriteBytesExt};
use crate::error::Error;
use crate::station::{AtisStation, FinalStation};
use crate::utils::create_lua_state;
use ogg::reading::PacketReader;
use uuid::Uuid;

const MAX_FRAME_LENGTH: usize = 1024;

<<<<<<< HEAD
pub fn start(station: FinalStation<'static>) -> Result<(), io::Error> {
=======
pub fn start(cpath: String, station: AtisStation) -> Result<(), Error> {
    let airfield = station.airfield.as_ref().unwrap();
    let code = format!(
        r#"
        local Weather = require 'Weather'
        local position = {{
            x = {},
            y = {},
            z = {},
        }}

        getWeather = function()
            local wind = Weather.getGroundWindAtPoint({{ position = position }})
            local temp, pressure = Weather.getTemperatureAndPressureAtPoint({{
                position = position
            }})

            return {{
                windSpeed = wind.v,
                windDir = wind.a,
                temp = temp,
                pressure = pressure,
            }}
        end
    "#,
        airfield.position.x, airfield.position.alt, airfield.position.y,
    );
    debug!("Loading Lua: {}", code);

    let new_state = create_lua_state(&cpath, &code)?;
    let station = FinalStation {
        name: station.name,
        atis_freq: station.atis_freq,
        traffic_freq: station.traffic_freq,
        airfield: station.airfield.unwrap(),
        static_wind: station.static_wind,
        state: RefCell::new(new_state),
    };

>>>>>>> f17fe130
    let mut stream = TcpStream::connect("127.0.0.1:5002")?;
    stream.set_nodelay(true)?;

    let sguid = Uuid::new_v4();
    let sguid = base64::encode_config(sguid.as_bytes(), base64::URL_SAFE_NO_PAD);
    assert_eq!(sguid.len(), 22);
    let name = station.name.clone();
    let position = Position {
        x: station.airfield.position.x,
        z: station.airfield.position.y,
        y: station.airfield.position.alt,
    };

    let sync_msg = Message {
        client: Some(Client {
            client_guid: &sguid,
            name: &name,
            position: position.clone(),
            coalition: Coalition::Blue,
        }),
        msg_type: MsgType::Sync,
        version: "1.5.3.5",
    };

    serde_json::to_writer(&stream, &sync_msg)?;
    stream.write_all(&['\n' as u8])?;

    let mut data = Vec::new();
    let mut stream = BufReader::new(stream);

    data.clear();

    let bytes_read = stream.read_until(b'\n', &mut data)?;
    if bytes_read == 0 {
        // TODO: ??
//            return Ok(());
    }

    {
        let sguid = sguid.clone();
        thread::spawn(move || {
            // TODO: unwrap
            audio_broadcast(sguid, &station).unwrap();
        });
    }

    let mut last_update = Instant::now();
    loop {
        data.clear();

        let bytes_read = stream.read_until(b'\n', &mut data)?;
        if bytes_read == 0 {
            // TODO: ??
//            return Ok(());
        }

<<<<<<< HEAD
        let elapsed = Instant::now() - last_update;
        if elapsed > Duration::from_secs(5) {
            // send update
            let mut stream = stream.get_mut();
            let upd_msg = Message {
                client: Some(Client {
                    client_guid: &sguid,
                    name: &name,
                    position: position.clone(),
                    coalition: Coalition::Blue,
                }),
                msg_type: MsgType::Update,
                version: "1.5.3.5",
            };

            serde_json::to_writer(&mut stream, &upd_msg).unwrap();
            stream.write_all(&['\n' as u8])?;

            last_update = Instant::now();
            debug!("SRS Update sent");
        }
=======
        audio_broadcast(sguid.clone(), &station)?;

        break;
>>>>>>> f17fe130
    }

    return Ok(());
}

fn audio_broadcast(sguid: String, station: &FinalStation<'_>) -> Result<(), Error> {
    #[derive(Serialize, Debug)]
    #[serde(rename_all = "camelCase")]
    struct AudioConfig<'a> {
        audio_encoding: &'a str,
        sample_rate_hertz: u32,
        speaking_rate: f32,
    }

    #[derive(Serialize, Debug)]
    #[serde(rename_all = "camelCase")]
    struct Input<'a> {
        text: &'a str,
    }

    #[derive(Serialize, Debug)]
    #[serde(rename_all = "camelCase")]
    struct Voice<'a> {
        language_code: &'a str,
        name: &'a str,
    }

    #[derive(Serialize, Debug)]
    #[serde(rename_all = "camelCase")]
    struct TextToSpeechRequest<'a> {
        audio_config: AudioConfig<'a>,
        input: Input<'a>,
        voice: Voice<'a>,
    }

    #[derive(Deserialize, Debug)]
    #[serde(rename_all = "camelCase")]
    struct TextToSpeechResponse {
        audio_content: String,
    }

    let interval = Duration::from_secs(60 * 20);
    let mut interval_start;
    loop {
        interval_start = Instant::now();

        // TODO: unwrap
        let report = station.generate_report()?;
        info!("Report: {}", report);

        let payload = TextToSpeechRequest {
            audio_config: AudioConfig {
                audio_encoding: "OGG_OPUS",
                sample_rate_hertz: 16_000,
                speaking_rate: 0.9,
            },
            input: Input { text: &report },
            voice: Voice {
                language_code: "en-US",
                name: "en-US-Standard-C",
            },
        };

        let key = "AIzaSyBB9rHqNGlclJTzz6bOA4hjjRmZBpdQ1Gg";
        let url = format!(
            "https://texttospeech.googleapis.com/v1/text:synthesize?key={}",
            key
        );
        let client = reqwest::Client::new();
        let mut res = client.post(&url).json(&payload).send()?;
        let data: TextToSpeechResponse = res.json()?;
        let data = base64::decode(&data.audio_content)?;
        let mut data = Cursor::new(data);

        let mut stream = TcpStream::connect("127.0.0.1:5003")?;
        stream.set_nodelay(true)?;

        loop {
            let elapsed = Instant::now() - interval_start;
            if elapsed > interval {
                // every 20min, generate a new report
                break;
            }

            data.set_position(0);
            let start = Instant::now();
            let mut size = 0;
            let mut audio = PacketReader::new(data);
            let mut id: u64 = 1;
            while let Some(pck) = audio.read_packet()? {
                size += pck.data.len();
                let frame = pack_frame(&sguid, id, station.atis_freq, &pck.data)?;
                stream.write(&frame)?;
                id += 1;
                thread::sleep(Duration::from_millis(20));
            }

            info!("TOTAL SIZE: {}", size);

            // 32 kBit/s
            let secs = (size * 8) as f64 / 1024.0 / 32.0;
            info!("SECONDS: {}", secs);

            let playtime = Duration::from_millis((secs * 1000.0) as u64);
            let elapsed = Instant::now() - start;
            if playtime > elapsed {
                thread::sleep(playtime - elapsed);
            }

            thread::sleep(Duration::from_secs(3));

            data = audio.into_inner();
        }
    }

    //    Ok(())
}

fn pack_frame(sguid: &str, id: u64, freq: u64, rd: &Vec<u8>) -> Result<Vec<u8>, io::Error> {
    let mut frame = Cursor::new(Vec::with_capacity(MAX_FRAME_LENGTH));

    // header segment will be written at the end
    frame.set_position(6);

    // - AUDIO SEGMENT
    let len_before = frame.position();
    // AudioPart1
    frame.write_all(&rd)?;
    let len_audio_part = frame.position() - len_before;

    // - FREQUENCY SEGMENT
    let len_before = frame.position();
    // Frequency
    frame.write_f64::<LittleEndian>(freq as f64)?;
    // Modulation
    //    AM = 0,
    //    FM = 1,
    //    INTERCOM = 2,
    //    DISABLED = 3
    frame.write_all(&[0])?;
    // Encryption
    //    NO_ENCRYPTION = 0,
    //    ENCRYPTION_JUST_OVERLAY = 1,
    //    ENCRYPTION_FULL = 2,
    //    ENCRYPTION_COCKPIT_TOGGLE_OVERLAY_CODE = 3
    frame.write_all(&[0])?;
    let len_frequency = frame.position() - len_before;

    // - FIXED SEGMENT
    // UnitId
    frame.write_u32::<LittleEndian>(0)?;
    // PacketId
    frame.write_u64::<LittleEndian>(id)?;
    // GUID
    frame.write_all(sguid.as_bytes())?;

    // - HEADER SEGMENT
    let len_packet = frame.get_ref().len();
    frame.set_position(0);
    // Packet Length
    frame.write_u16::<LittleEndian>(len_packet as u16)?;
    // AudioPart1 Length
    frame.write_u16::<LittleEndian>(len_audio_part as u16)?;
    // FrequencyPart Length
    frame.write_u16::<LittleEndian>(len_frequency as u16)?;

    Ok(frame.into_inner())
}

#[derive(Clone, Copy, Debug, Eq, PartialEq)]
enum MsgType {
    Update,
    Sync,
}

#[derive(Serialize, Deserialize, Debug, Clone)]
struct Position {
    x: f64,
    y: f64,
    z: f64,
}

#[derive(Clone, Copy, Debug, Eq, PartialEq)]
enum Coalition {
    Blue,
    Red,
}

#[derive(Serialize, Deserialize, Debug)]
#[serde(rename_all = "PascalCase")]
struct Client<'a> {
    client_guid: &'a str,
    name: &'a str,
    position: Position,
    coalition: Coalition,
    // RadioInfo
    // ClientChannelId
}

#[derive(Serialize, Deserialize, Debug)]
#[serde(rename_all = "PascalCase")]
struct Message<'a> {
    client: Option<Client<'a>>,
    msg_type: MsgType,
    // Clients
    // ServerSettings
    // ExternalAWACSModePassword
    version: &'a str,
}

impl ::serde::Serialize for MsgType {
    fn serialize<S>(&self, serializer: S) -> Result<S::Ok, S::Error>
    where
        S: ::serde::Serializer,
    {
        // Serialize the enum as a u64.
        serializer.serialize_u64(match *self {
            MsgType::Update => 1,
            MsgType::Sync => 2,
        })
    }
}

impl<'de> ::serde::Deserialize<'de> for MsgType {
    fn deserialize<D>(deserializer: D) -> Result<Self, D::Error>
    where
        D: ::serde::Deserializer<'de>,
    {
        struct Visitor;

        impl<'de> ::serde::de::Visitor<'de> for Visitor {
            type Value = MsgType;

            fn expecting(&self, formatter: &mut fmt::Formatter<'_>) -> fmt::Result {
                formatter.write_str("positive integer")
            }

            fn visit_u64<E>(self, value: u64) -> Result<MsgType, E>
            where
                E: ::serde::de::Error,
            {
                // Rust does not come with a simple way of converting a
                // number to an enum, so use a big `match`.
                match value {
                    1 => Ok(MsgType::Update),
                    2 => Ok(MsgType::Sync),
                    _ => Err(E::custom(format!(
                        "unknown {} value: {}",
                        stringify!(MsgType),
                        value
                    ))),
                }
            }
        }

        // Deserialize the enum from a u64.
        deserializer.deserialize_u64(Visitor)
    }
}

impl ::serde::Serialize for Coalition {
    fn serialize<S>(&self, serializer: S) -> Result<S::Ok, S::Error>
        where
            S: ::serde::Serializer,
    {
        // Serialize the enum as a u64.
        serializer.serialize_u64(match *self {
            Coalition::Blue => 2,
            Coalition::Red => 1,
        })
    }
}

impl<'de> ::serde::Deserialize<'de> for Coalition {
    fn deserialize<D>(deserializer: D) -> Result<Self, D::Error>
        where
            D: ::serde::Deserializer<'de>,
    {
        struct Visitor;

        impl<'de> ::serde::de::Visitor<'de> for Visitor {
            type Value = Coalition;

            fn expecting(&self, formatter: &mut fmt::Formatter<'_>) -> fmt::Result {
                formatter.write_str("positive integer")
            }

            fn visit_u64<E>(self, value: u64) -> Result<Coalition, E>
                where
                    E: ::serde::de::Error,
            {
                // Rust does not come with a simple way of converting a
                // number to an enum, so use a big `match`.
                match value {
                    1 => Ok(Coalition::Red),
                    2 => Ok(Coalition::Blue),
                    _ => Err(E::custom(format!(
                        "unknown {} value: {}",
                        stringify!(Coalition),
                        value
                    ))),
                }
            }
        }

        // Deserialize the enum from a u64.
        deserializer.deserialize_u64(Visitor)
    }
}<|MERGE_RESOLUTION|>--- conflicted
+++ resolved
@@ -13,9 +13,6 @@
 
 const MAX_FRAME_LENGTH: usize = 1024;
 
-<<<<<<< HEAD
-pub fn start(station: FinalStation<'static>) -> Result<(), io::Error> {
-=======
 pub fn start(cpath: String, station: AtisStation) -> Result<(), Error> {
     let airfield = station.airfield.as_ref().unwrap();
     let code = format!(
@@ -55,7 +52,6 @@
         state: RefCell::new(new_state),
     };
 
->>>>>>> f17fe130
     let mut stream = TcpStream::connect("127.0.0.1:5002")?;
     stream.set_nodelay(true)?;
 
@@ -112,7 +108,6 @@
 //            return Ok(());
         }
 
-<<<<<<< HEAD
         let elapsed = Instant::now() - last_update;
         if elapsed > Duration::from_secs(5) {
             // send update
@@ -134,11 +129,6 @@
             last_update = Instant::now();
             debug!("SRS Update sent");
         }
-=======
-        audio_broadcast(sguid.clone(), &station)?;
-
-        break;
->>>>>>> f17fe130
     }
 
     return Ok(());
